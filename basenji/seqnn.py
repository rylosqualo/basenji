# Copyright 2017 Calico LLC
#
# Licensed under the Apache License, Version 2.0 (the "License");
# you may not use this file except in compliance with the License.
# You may obtain a copy of the License at
#
#     https://www.apache.org/licenses/LICENSE-2.0
#
# Unless required by applicable law or agreed to in writing, software
# distributed under the License is distributed on an "AS IS" BASIS,
# WITHOUT WARRANTIES OR CONDITIONS OF ANY KIND, either express or implied.
# See the License for the specific language governing permissions and
# limitations under the License.
# =========================================================================
from __future__ import print_function

import pdb
import sys
import time

from natsort import natsorted
import numpy as np
import tensorflow as tf
if tf.__version__[0] == '1':
  tf.compat.v1.enable_eager_execution()

from basenji import blocks
from basenji import layers
from basenji import metrics

class SeqNN():

  def __init__(self, params):
    self.set_defaults()
    for key, value in params.items():
      self.__setattr__(key, value)
    self.build_model()
    self.ensemble = None
    self.embed = None

  def set_defaults(self):
    # only necessary for my bespoke parameters
    # others are best defaulted closer to the source
    self.augment_rc = False
    self.augment_shift = 0

  def build_block(self, current, block_params):
    """Construct a SeqNN block.

    Args:

    Returns:
      current
    """
    block_args = {}

    # extract name
    block_name = block_params['name']
    del block_params['name']

    # get block variables names
    if block_name[0].islower():
      block_func = blocks.name_func[block_name]
      block_varnames = block_func.__code__.co_varnames
    else:
      block_func = blocks.keras_func[block_name]
      block_varnames = block_func.__init__.__code__.co_varnames

    # set global defaults
    global_vars = ['activation', 'batch_norm', 'bn_momentum',
      'l2_scale', 'l1_scale']
    for gv in global_vars:
      gv_value = getattr(self, gv, False)
      if gv_value and gv in block_varnames:
        block_args[gv] = gv_value

<<<<<<< HEAD
    # extract name
    print(block_params)
    block_name = block_params['name']
    del block_params['name']

=======
>>>>>>> b000a51a
    # set remaining params
    block_args.update(block_params)

    # apply
    if block_name[0].islower():
      current = block_func(current, **block_args)
    else:
      current = block_func(**block_args)(current)

    return current

  def build_model(self, save_reprs=False):
    ###################################################
    # inputs
    ###################################################
    sequence = tf.keras.Input(shape=(self.seq_length, 4), name='sequence')
    # self.genome = tf.keras.Input(shape=(1,), name='genome')
    current = sequence

    # augmentation
    if self.augment_rc:
      current, reverse_bool = layers.StochasticReverseComplement()(current)
    current = layers.StochasticShift(self.augment_shift)(current)

    ###################################################
    # build convolution blocks
    ###################################################
    for bi, block_params in enumerate(self.trunk):
      current = self.build_block(current, block_params)

    # final activation
    current = layers.activate(current, self.activation)

    # TEMP to include in the graph for model saving
    # genome_repeat = tf.keras.layers.RepeatVector(1024)(tf.cast(self.genome, tf.float32))
    # current = tf.keras.layers.Add()([current, genome_repeat])

    ###################################################
    # slice center (replace w/ Cropping1D?)
    ###################################################
    """
    current_length = current.shape[1]
    target_diff = self.target_length - current_length
    target_diff2 = target_diff // 2
    if target_diff2 < 0:
      print('Model over-pools to %d for target_length %d.' % \
        (current_length, self.target_length), file=sys.stderr)
      exit(1)
    elif target_diff2 > 0:
      current = layers.SliceCenter(
        left=target_diff2,
        right=current_length-target_diff2)(current)
    """

    if self.augment_rc: ### needs to be earlier for hic
      # transform back from reverse complement
      current = layers.SwitchReverse()([current, reverse_bool])

    trunk_output = current
    self.model_trunk = tf.keras.Model(inputs=sequence, outputs=trunk_output)
    print('done with trunk')

    ###################################################
    # heads
    ###################################################

    head_keys = natsorted([v for v in vars(self) if v.startswith('head')])
    self.heads = [getattr(self, hk) for hk in head_keys]

    self.head_output = []
    for hi, head in enumerate(self.heads):
      if not isinstance(head, list):
          head = [head]

      # reset to trunk output
      current = trunk_output

      # build blocks
      for bi, block_params in enumerate(head):
          current = self.build_block(current, block_params)

      # if clipping the final layer:
      clip_target = getattr(self, 'clip_target', False)
      if clip_target:
        print('clipping targets to:',clip_target)
        current = layers.Clip(clip_target[0],clip_target[1])(current)

      # save head output
      self.head_output.append(current)

    ###################################################
    # compile model(s)
    ###################################################
    # self.model = tf.keras.Model(inputs=sequence, outputs=self.preds)
    self.models = []
    for ho in self.head_output:
        self.models.append(tf.keras.Model(inputs=sequence, outputs=ho))
    self.model = self.models[0]
    print(self.model.summary())


  def build_embed(self, conv_layer_i):
    if conv_layer_i == -1:
      self.embed = tf.keras.Model(inputs=self.model.inputs,
                                  outputs=self.model.inputs)
    else:
      conv_layer = self.get_bn_layer(conv_layer_i)
      self.embed = tf.keras.Model(inputs=self.model.inputs,
                                  outputs=conv_layer.output)


  def build_ensemble(self, ensemble_rc=False, ensemble_shifts=[0]):
    """ Build ensemble of models computing on augmented input sequences. """
    if ensemble_rc or len(ensemble_shifts) > 1:
      # sequence input
      sequence = tf.keras.Input(shape=(self.seq_length, 4), name='sequence')
      sequences = [sequence]

      if len(ensemble_shifts) > 1:
        # generate shifted sequences
        sequences = layers.EnsembleShift(ensemble_shifts)(sequences)

      if ensemble_rc:
        # generate reverse complements and indicators
        sequences_rev = layers.EnsembleReverseComplement()(sequences)
      else:
        sequences_rev = [(seq,tf.constant(False)) for seq in sequences]

      # predict each sequence ### todo: this probably needs to change for hic
      preds = [layers.SwitchReverse()([self.model(seq), rp]) for (seq,rp) in sequences_rev]

      # create layer
      preds_avg = tf.keras.layers.Average()(preds)

      # create meta model
      self.ensemble = tf.keras.Model(inputs=sequence, outputs=preds_avg)


  def evaluate(self, seq_data, head_i=0, loss='poisson'):
    """ Evaluate model on SeqDataset. """
    # choose model
    if self.ensemble is None:
      model = self.models[head_i]
    else:
      model = self.ensemble

    # compile with dense metrics
    num_targets = self.model.output_shape[-1]
    model.compile(optimizer=tf.keras.optimizers.SGD(),
                  loss=loss,
                  metrics=[metrics.PearsonR(num_targets, summarize=False),
                           metrics.R2(num_targets, summarize=False)])

    # evaluate
    return model.evaluate(seq_data.dataset)

  def get_bn_layer(self, bn_layer_i):
    """ Return specified batch normalization layer. """
    bn_layers = [layer for layer in self.model.layers if layer.name.startswith('batch_normalization')]
    return bn_layers[bn_layer_i]

  def get_conv_layer(self, conv_layer_i):
    """ Return specified convolution layer. """
    conv_layers = [layer for layer in self.model.layers if layer.name.startswith('conv')]
    return conv_layers[conv_layer_i]

  def get_conv_weights(self, conv_layer_i):
    """ Return kernel weights for specified convolution layer. """
    conv_layer = self.get_conv_layer(conv_layer_i)
    weights = conv_layer.weights[0].numpy()
    weights = np.transpose(weights, [2,1,0])
    return weights

  def num_targets(self, head_i=0):
    return self.models[head_i].output_shape[-1]

  def predict(self, seq_data, head_i=0, **kwargs):
    """ Predict targets for SeqDataset. """
    # choose model
    if self.embed is not None:
      model = self.embed
    elif self.ensemble is not None:
      model = self.ensemble
    else:
      model = self.models[head_i]

    dataset = getattr(seq_data, 'dataset', None)
    if dataset is None:
      dataset = seq_data

    return model.predict(dataset, **kwargs)

  def restore(self, model_file, trunk=False):
    """ Restore weights from saved model. """
    if trunk:
      self.model_trunk.load_weights(model_file)
    else:
      self.model.load_weights(model_file)


  def save(self, model_file, trunk=False):
    if trunk:
      self.model_trunk.save(model_file)
    else:
      self.model.save(model_file)<|MERGE_RESOLUTION|>--- conflicted
+++ resolved
@@ -74,14 +74,6 @@
       if gv_value and gv in block_varnames:
         block_args[gv] = gv_value
 
-<<<<<<< HEAD
-    # extract name
-    print(block_params)
-    block_name = block_params['name']
-    del block_params['name']
-
-=======
->>>>>>> b000a51a
     # set remaining params
     block_args.update(block_params)
 
