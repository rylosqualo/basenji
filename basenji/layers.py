--- conflicted
+++ resolved
@@ -31,15 +31,9 @@
 
 
 def cnn_block(seqs_repr, cnn_filters, cnn_filter_sizes, cnn_dilation,
-<<<<<<< HEAD
-              cnn_strides, is_training, batch_norm, batch_renorm,
-              renorm_clipping, cnn_pool, cnn_dropout_value, cnn_dropout_op,
-              cnn_dense,  bn_momentum=.9, name=''):
-=======
               cnn_strides, is_training, batch_norm, bn_momentum, batch_renorm,
               renorm_clipping, cnn_pool, cnn_l2, cnn_dropout_value,
               cnn_dropout_op, cnn_dense, name=''):
->>>>>>> afe40739
   """Construct a single (dilated) CNN block.
 
   Args:
