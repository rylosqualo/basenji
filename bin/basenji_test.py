--- conflicted
+++ resolved
@@ -177,16 +177,10 @@
 
     acc_out = open('%s/acc.txt' % options.out_dir, 'w')
     for ti in range(len(test_r2)):
-<<<<<<< HEAD
       print('%4d  %7.5f  %.5f  %.5f  %.5f  %10s  %s' %
               (ti, test_acc.target_losses[ti], test_r2[ti], test_pcor[ti], test_log_pcor[ti],
                targets_df.identifier.iloc[ti], targets_df.description.iloc[ti]),
             file=acc_out)
-=======
-      print('%4d  %7.5f  %.5f  %.5f  %.5f  %s' %
-            (ti, test_acc.target_losses[ti], test_r2[ti], test_pcor[ti],
-              test_log_pcor[ti], targets_df.description.iloc[ti]), file=acc_out)
->>>>>>> 3095599a
     acc_out.close()
 
     # print normalization factors
@@ -275,12 +269,7 @@
           bw_file,
           test_targets_ti,
           options.track_bed,
-<<<<<<< HEAD
-          options.genome_file,
-          model.hp.batch_buffer)
-=======
           options.genome_file)
->>>>>>> 3095599a
 
       # make predictions bigwig
       bw_file = '%s/tracks/t%d_preds.bw' % (options.out_dir, ti)
